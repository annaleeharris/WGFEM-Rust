use common::{R};
use lapack;
use lapack::lapack_int;
use dense_matrix::DenseMatrix;
use monomial::{Monomial};
use polynomial::{PolyBorrowingMons, PolyOwning};
use mesh::{Mesh, FENum, OShape, SideFace};
use wg_basis::{WGBasis};

use std::num;
use std::vec;

/** Method of Projection onto a Subspace
 * -------------------------------------
 * <Proj(g), e_i> = <g, e_i> for all basis elements e_i in the subspace.
 * Since Proj(g) = sum_j{ a_j e_j } for some a_j's, this gives us a linear system
 *   sum_j { <e_j, e_i> a_j } = <g, e_i>
 * which we solve for the a_j.
 */

pub struct Projector<'self,Mon,MeshT> {
 
  basis: &'self WGBasis<Mon,MeshT>,

  // Work matrices for lapack to avoid allocations and because lapack enjoys writing over its inputs.
  lapack_ips_int_mons: DenseMatrix,
  lapack_ips_side_mons: DenseMatrix,
  lapack_pivots: ~[lapack_int],
  lapack_pivots_buf: *mut lapack_int,
  lapack_int_proj_rhs: DenseMatrix,
  lapack_side_proj_rhs: DenseMatrix,
}

impl <'self,Mon:Monomial,MeshT:Mesh<Mon>> Projector<'self,Mon,MeshT> {

  pub fn new(basis: &'self WGBasis<Mon,MeshT>) -> Projector<'self,Mon,MeshT> {
    Projector::with_rhs_cols_capacity(basis, 1000u)
  }
  
  pub fn with_rhs_cols_capacity(basis: &'self WGBasis<Mon,MeshT>, init_rhs_cols_capacity: uint) -> Projector<'self,Mon,MeshT> {
    let (num_int_mons, num_side_mons) = (basis.mons_per_fe_int(), basis.mons_per_fe_side());
    let lapack_ips_int_mons = DenseMatrix::from_elem(num_int_mons, num_int_mons, 0 as R);  
    let lapack_ips_side_mons = DenseMatrix::from_elem(num_side_mons, num_side_mons, 0 as R);  
    let mut lapack_pivots = vec::from_elem(num::max(num_int_mons, num_side_mons), 0 as lapack_int);
    let lapack_pivots_buf = vec::raw::to_mut_ptr(lapack_pivots);
    let init_num_rhs_cols = init_rhs_cols_capacity;
    let lapack_int_proj_rhs = DenseMatrix::from_elem(num_int_mons, init_num_rhs_cols, 0 as R);
    let lapack_side_proj_rhs = DenseMatrix::from_elem(num_side_mons, init_num_rhs_cols, 0 as R);

    Projector {
      basis: basis,
      lapack_ips_int_mons: lapack_ips_int_mons,
      lapack_ips_side_mons: lapack_ips_side_mons,
      lapack_pivots: lapack_pivots,
      lapack_pivots_buf: lapack_pivots_buf,
      lapack_int_proj_rhs: lapack_int_proj_rhs,
      lapack_side_proj_rhs: lapack_side_proj_rhs,
    }
  }
 
  #[inline]
  pub fn basis(&self) -> &'self WGBasis<Mon,MeshT> {
    self.basis
  }

  
  /// Returns the projections of function g to the spaces spanned by the basis functions supported on
  /// the interiors of the given finite elements in turn. The monomials of the returned polynomials are
  /// gauranteed to be in order of their ascending face monomial numbers, which is the same order in
  /// which the monomials appear in the basis.
  #[inline(never)]
<<<<<<< HEAD
  pub fn projs_to_int_supp_approx_spaces(&mut self, g: |&[R]| -> R, fes: &[FENum], fes_oshape: OShape) -> ~[PolyBorrowingMons<'self,Mon>] {
=======
  pub fn projs_to_int_supp_approx_spaces(&mut self,
                                         g: |&[R]| -> R,
                                         fes: &[FENum],
                                         fes_oshape: OShape) -> ~[PolyBorrowingMons<'self,Mon>] {
>>>>>>> 0c470fe2

    let int_mons = self.basis.ref_int_mons();

    let sol_as_col_maj_vec = unsafe {

      // Prepare system matrix a.
      let a = {
        self.lapack_ips_int_mons.fill_upper_triangle_from(self.basis.ips_int_mons_for_oshape(fes_oshape));
        self.lapack_ips_int_mons.mut_col_maj_data_ptr()
      };

      // Prepare right hand side b matrix, one column per fe to be projected onto.
      let b = {
        //   - Set the proper number of columns for our sequence of fes, recreate matrix if necessary.
        if self.lapack_int_proj_rhs.capacity_cols() >= fes.len() {
          self.lapack_int_proj_rhs.set_num_cols(fes.len());
        } else {
          self.lapack_int_proj_rhs = DenseMatrix::of_size_with_cols_capacity(int_mons.len(), fes.len(), 3*fes.len()/2);
        }
        //   - Fill the rhs matrix with inner products between g and our interior monomials (rows) on the fes (cols). 
        self.lapack_int_proj_rhs.fill_from_fn(|r,c| {
          let mon = int_mons[r].clone();
          let fe = fes[c]; 
          self.basis.mesh.intg_global_fn_x_facerel_mon_on_fe_int(|x| g(x), mon, fe)
        });
        self.lapack_int_proj_rhs.mut_col_maj_data_ptr()
      };

      lapack::solve_symmetric_as_col_maj_with_ut_sys(a, int_mons.len() as lapack_int,
                                                     b, fes.len() as lapack_int,
                                                     self.lapack_pivots_buf);

      vec::from_buf(b as *R, int_mons.len() * fes.len())
    };

    sol_as_col_maj_vec
      .chunks(int_mons.len()) // Chunk into columns representing the projection coefficients.
      .map(|proj_coefs| PolyBorrowingMons { coefs: proj_coefs.to_owned(), mons: int_mons })
      .collect()
  }
  
  /// Returns the projections of function g to the spaces spanned by the basis functions supported on
  /// the given side face of the given finite elements in turn. The monomials of the returned polynomials
  /// are gauranteed to be in order of their ascending face monomial numbers, which is the same order in
  /// which the monomials appear in the basis.
  #[inline(never)]
  pub fn projs_to_side_supp_approx_spaces(&mut self,
                                          g: |&[R]| -> R,
                                          fes: &[FENum],
                                          fes_oshape: OShape,
                                          side_face: SideFace) -> ~[PolyBorrowingMons<'self,Mon>] {

    let side_mons = self.basis.side_mons_for_oshape_side(fes_oshape, side_face);

    let sol_as_col_maj_vec = unsafe {

      // Prepare system matrix a.
      let a = {
        self.lapack_ips_side_mons.fill_upper_triangle_from(self.basis.ips_side_mons_for_oshape_side(fes_oshape, side_face));
        self.lapack_ips_side_mons.mut_col_maj_data_ptr()
      };

      // Prepare right hand side b matrix, one column per fe to be projected onto.
      let b = {
        //   - Set the proper number of columns for our sequence of fes, recreate matrix if necessary.
        if self.lapack_side_proj_rhs.capacity_cols() >= fes.len() {
          self.lapack_side_proj_rhs.set_num_cols(fes.len());
        } else {
          self.lapack_side_proj_rhs = DenseMatrix::of_size_with_cols_capacity(side_mons.len(), fes.len(), 3*fes.len()/2);
        }
        //   - Fill the rhs matrix with inner products between g and our side monomials (rows) on the fes (cols). 
        self.lapack_side_proj_rhs.fill_from_fn(|r,c| {
          let mon = side_mons[r].clone();
          let fe = fes[c]; 
          self.basis.mesh.intg_global_fn_x_facerel_mon_on_fe_side(|x| g(x), mon, fe, side_face)
        });
        self.lapack_side_proj_rhs.mut_col_maj_data_ptr()
      };

      lapack::solve_symmetric_as_col_maj_with_ut_sys(a, side_mons.len() as lapack_int,
                                                     b, fes.len() as lapack_int,
                                                     self.lapack_pivots_buf);

      vec::from_buf(b as *R, side_mons.len() * fes.len())
    };

    sol_as_col_maj_vec
      .chunks(side_mons.len()) // Chunk into columns representing the projection coefficients.
      .map(|proj_coefs| PolyBorrowingMons { coefs: proj_coefs.to_owned(), mons: side_mons })
      .collect()
  }

  #[inline(never)]
  pub fn projs_int_mons_to_side_supp_approx_space(&mut self,
<<<<<<< HEAD
     int_mons: &[Mon], oshape: OShape, side_face: SideFace) -> ~[PolyOwning<Mon>] {
=======
                                                  int_mons: &[Mon],
                                                  oshape: OShape,
                                                  side_face: SideFace) -> ~[PolyOwning<Mon>] {
>>>>>>> 0c470fe2

    let side_mons = self.basis.side_mons_for_oshape_side(oshape, side_face);
    
    let sol_as_col_maj_vec = unsafe {

      // Prepare system matrix a, consisting of inner products between basis elements supported on the side.
      let a = {
        self.lapack_ips_side_mons.fill_upper_triangle_from(self.basis.ips_side_mons_for_oshape_side(oshape, side_face));
        self.lapack_ips_side_mons.mut_col_maj_data_ptr()
      };

      // Prepare right hand side b matrix, one column per interior monomial to be projected onto the side.
      let b = {
        //   - Set the proper number of columns for our sequence of fes, recreate matrix if necessary.
        if self.lapack_side_proj_rhs.capacity_cols() >= int_mons.len() {
          self.lapack_side_proj_rhs.set_num_cols(int_mons.len());
        } else {
          self.lapack_side_proj_rhs = DenseMatrix::of_size_with_cols_capacity(side_mons.len(), int_mons.len(), 3*int_mons.len()/2);
        }
        //   - Fill the rhs matrix with inner products between our side monomials (rows) and the interior monomials (cols) to be projected. 
        self.lapack_side_proj_rhs.fill_from_fn(|r,c| {
          let (int_mon, side_basis_mon) = (int_mons[c].clone(), side_mons[r].clone());
          self.basis.mesh.intg_intrel_mon_x_siderel_mon_on_oshape_side(int_mon, side_basis_mon, oshape, side_face)
        });
        self.lapack_side_proj_rhs.mut_col_maj_data_ptr()
      };

      lapack::solve_symmetric_as_col_maj_with_ut_sys(a, side_mons.len() as lapack_int,
                                                     b, int_mons.len() as lapack_int,
                                                     self.lapack_pivots_buf);

      vec::from_buf(b as *R, side_mons.len() * int_mons.len())
    };

    sol_as_col_maj_vec
      .chunks(side_mons.len()) // Chunk into columns representing the projection coefficients.
      .map(|proj_coefs| PolyOwning { coefs: proj_coefs.to_owned(), mons: side_mons.to_owned() })
      .collect()
  }

} // impl Projector
<|MERGE_RESOLUTION|>--- conflicted
+++ resolved
@@ -69,14 +69,10 @@
   /// gauranteed to be in order of their ascending face monomial numbers, which is the same order in
   /// which the monomials appear in the basis.
   #[inline(never)]
-<<<<<<< HEAD
-  pub fn projs_to_int_supp_approx_spaces(&mut self, g: |&[R]| -> R, fes: &[FENum], fes_oshape: OShape) -> ~[PolyBorrowingMons<'self,Mon>] {
-=======
   pub fn projs_to_int_supp_approx_spaces(&mut self,
                                          g: |&[R]| -> R,
                                          fes: &[FENum],
                                          fes_oshape: OShape) -> ~[PolyBorrowingMons<'self,Mon>] {
->>>>>>> 0c470fe2
 
     let int_mons = self.basis.ref_int_mons();
 
@@ -171,13 +167,9 @@
 
   #[inline(never)]
   pub fn projs_int_mons_to_side_supp_approx_space(&mut self,
-<<<<<<< HEAD
-     int_mons: &[Mon], oshape: OShape, side_face: SideFace) -> ~[PolyOwning<Mon>] {
-=======
                                                   int_mons: &[Mon],
                                                   oshape: OShape,
                                                   side_face: SideFace) -> ~[PolyOwning<Mon>] {
->>>>>>> 0c470fe2
 
     let side_mons = self.basis.side_mons_for_oshape_side(oshape, side_face);
     
